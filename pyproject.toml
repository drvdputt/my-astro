--- conflicted
+++ resolved
@@ -16,11 +16,7 @@
 photutils = "*"
 regions = "*"
 scipy = "*"
-<<<<<<< HEAD
-specutils = "<2.0"
-=======
 specutils = ">2.0"
->>>>>>> b20b8459
 stsynphot = "*"
 reproject = "^0.14.1"
 
